--- conflicted
+++ resolved
@@ -179,54 +179,6 @@
     assert sorted(paths) == sorted(expected)
 
 
-<<<<<<< HEAD
-@pytest.mark.parametrize(
-    ["filesystem", "host", "test_path", "expected"],
-    [
-        (
-            FTPFileSystem,
-            "ftp.fau.de",
-            "ftp://ftp.fau.de/debian-cd/current/amd64/log/success",
-            [
-                "/debian-cd/current/amd64/log/success/BD.log",
-                "/debian-cd/current/amd64/log/success/DLBD.log",
-                "/debian-cd/current/amd64/log/success/DVD.log",
-                "/debian-cd/current/amd64/log/success/EDUNI.log",
-                "/debian-cd/current/amd64/log/success/EDUUSB.log",
-                "/debian-cd/current/amd64/log/success/MACNI.log",
-                "/debian-cd/current/amd64/log/success/NI.log",
-                "/debian-cd/current/amd64/log/success/USB16G.log",
-                "/debian-cd/current/amd64/log/success/XFCECD.log",
-            ],
-        ),
-        (
-            HTTPFileSystem,
-            "https://ftp.fau.de",
-            "https://ftp.fau.de/debian-cd/current/amd64/log/success",
-            [
-                "https://ftp.fau.de/debian-cd/current/amd64/log/success",
-                "https://ftp.fau.de/debian-cd/current/amd64/log/success/?C=D;O=A",
-                "https://ftp.fau.de/debian-cd/current/amd64/log/success/?C=M;O=A",
-                "https://ftp.fau.de/debian-cd/current/amd64/log/success/?C=N;O=D",
-                "https://ftp.fau.de/debian-cd/current/amd64/log/success/?C=S;O=A",
-                "https://ftp.fau.de/debian-cd/current/amd64/log/success/BD.log",
-                "https://ftp.fau.de/debian-cd/current/amd64/log/success/DLBD.log",
-                "https://ftp.fau.de/debian-cd/current/amd64/log/success/DVD.log",
-                "https://ftp.fau.de/debian-cd/current/amd64/log/success/EDUNI.log",
-                "https://ftp.fau.de/debian-cd/current/amd64/log/success/EDUUSB.log",
-                "https://ftp.fau.de/debian-cd/current/amd64/log/success/MACNI.log",
-                "https://ftp.fau.de/debian-cd/current/amd64/log/success/NI.log",
-                "https://ftp.fau.de/debian-cd/current/amd64/log/success/USB16G.log",
-                "https://ftp.fau.de/debian-cd/current/amd64/log/success/XFCECD.log",
-            ],
-        ),
-    ],
-)
-def test_find(filesystem, host, test_path, expected):
-    """Test .find() method on debian server (available as ftp and https)
-    with constant folder
-    """
-=======
 def test_find():
     """ Test .find() method on debian server (ftp, https) with constant folder """
     filesystem, host, test_path = (
@@ -234,7 +186,6 @@
         "ftp.fau.de",
         "ftp://ftp.fau.de/debian-cd/current/amd64/log/success",
     )
->>>>>>> fb3450d7
     test_fs = filesystem(host)
     filenames_ftp = test_fs.find(test_path)
     assert filenames_ftp
